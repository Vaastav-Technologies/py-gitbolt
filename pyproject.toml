--- conflicted
+++ resolved
@@ -1,12 +1,7 @@
 [project]
 name = "gitbolt"
-<<<<<<< HEAD
-version = "0.0.0"
-description = "Git command interfaces for python."
-=======
 version = "0.0.0dev3"
 description = "Fast, flexible and type-safe Git commands in Python."
->>>>>>> 95f04d4e
 requires-python = ">=3.12"
 readme = "README.md"
 authors = [
